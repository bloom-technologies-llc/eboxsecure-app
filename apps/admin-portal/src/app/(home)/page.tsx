--- conflicted
+++ resolved
@@ -19,17 +19,16 @@
           />
           {data && !data.authorized && <p>Not authorized</p>}
           {data && data.authorized && (
-<<<<<<< HEAD
+
             <img src={data.url} alt="Portrait" className="rounded-md" />
           )} */}
           <PackageTrackingTable />
-=======
-            <>
+<!--             <>
               <img src={data.url} alt="Portrait" className="rounded-md" />
               <p>Order ID: {data.orderId}</p>
-            </>
-          )}
->>>>>>> 4f13e4e5
+            </> -->
+<!--           )} -->
+          
           {/* <Mutation pickupToken={token} /> */}
         </div>
       </div>
