--- conflicted
+++ resolved
@@ -20,11 +20,8 @@
   },
   "dependencies": {
     "@hookform/resolvers": "^3.3.4",
-<<<<<<< HEAD
+    "@radix-ui/react-accordion": "^1.2.11",
     "@radix-ui/react-alert-dialog": "^1.1.13",
-=======
-    "@radix-ui/react-accordion": "^1.2.11",
->>>>>>> 1cf43869
     "@radix-ui/react-avatar": "^1.1.3",
     "@radix-ui/react-checkbox": "^1.1.4",
     "@radix-ui/react-dialog": "^1.1.4",
