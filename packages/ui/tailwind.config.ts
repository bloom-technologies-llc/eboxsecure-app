--- conflicted
+++ resolved
@@ -10,7 +10,6 @@
   darkMode: ["class"],
   content: ["./src/**/*.tsx"],
   presets: [baseConfig],
-<<<<<<< HEAD
   theme: {
     extend: {
       colors: {
@@ -25,46 +24,28 @@
           ring: "hsl(var(--sidebar-ring))",
         },
       },
+      keyframes: {
+        "accordion-down": {
+          from: {
+            height: "0",
+          },
+          to: {
+            height: "var(--radix-accordion-content-height)",
+          },
+        },
+        "accordion-up": {
+          from: {
+            height: "var(--radix-accordion-content-height)",
+          },
+          to: {
+            height: "0",
+          },
+        },
+      },
+      animation: {
+        "accordion-down": "accordion-down 0.2s ease-out",
+        "accordion-up": "accordion-up 0.2s ease-out",
+      },
     },
   },
-=======
-    theme: {
-    	extend: {
-    		colors: {
-    			sidebar: {
-    				DEFAULT: 'hsl(var(--sidebar-background))',
-    				foreground: 'hsl(var(--sidebar-foreground))',
-    				primary: 'hsl(var(--sidebar-primary))',
-    				'primary-foreground': 'hsl(var(--sidebar-primary-foreground))',
-    				accent: 'hsl(var(--sidebar-accent))',
-    				'accent-foreground': 'hsl(var(--sidebar-accent-foreground))',
-    				border: 'hsl(var(--sidebar-border))',
-    				ring: 'hsl(var(--sidebar-ring))'
-    			}
-    		},
-    		keyframes: {
-    			'accordion-down': {
-    				from: {
-    					height: '0'
-    				},
-    				to: {
-    					height: 'var(--radix-accordion-content-height)'
-    				}
-    			},
-    			'accordion-up': {
-    				from: {
-    					height: 'var(--radix-accordion-content-height)'
-    				},
-    				to: {
-    					height: '0'
-    				}
-    			}
-    		},
-    		animation: {
-    			'accordion-down': 'accordion-down 0.2s ease-out',
-    			'accordion-up': 'accordion-up 0.2s ease-out'
-    		}
-    	}
-    }
->>>>>>> 1cf43869
 } satisfies Config;