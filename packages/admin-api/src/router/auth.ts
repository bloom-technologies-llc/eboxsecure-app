--- conflicted
+++ resolved
@@ -160,12 +160,8 @@
       return {
         authorized: true,
         orderId: order.id,
-<<<<<<< HEAD
+        customerId: order.customerId,
         portraitUrl: order.customer.photoLink,
-=======
-        customerId: order.customerId,
-        portraitUrl,
->>>>>>> 26bee0a1
         firstName,
         lastName,
       };
