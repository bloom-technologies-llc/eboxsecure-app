--- conflicted
+++ resolved
@@ -11,13 +11,10 @@
   auth: authRouter,
   orders: ordersRouter,
   user: userRouter,
-<<<<<<< HEAD
   orderComments: orderComments,
   notification: notification,
   customerUser: customerUserRouter,
-=======
   analytics: analyticsRouter,
->>>>>>> 1cf43869
 });
 
 // export type definition of API
