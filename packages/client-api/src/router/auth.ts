--- conflicted
+++ resolved
@@ -11,11 +11,7 @@
   orderId: number;
 }
 
-<<<<<<< HEAD
-// TODO: write unit tests for this
-=======
 // TODO: support trusted contacts
->>>>>>> e3f28889
 export const authRouter = createTRPCRouter({
   getAuthorizedPickupToken: protectedCustomerProcedure
     .input(
@@ -24,9 +20,6 @@
       }),
     )
     .query(async ({ ctx, input }) => {
-<<<<<<< HEAD
-      if (!process.env.JWT_SECRET_KEY) {
-=======
       const {
         PICKUP_TOKEN_JWT_SECRET_KEY,
         PICKUP_TOKEN_ISSUER,
@@ -41,29 +34,11 @@
         console.error(
           "Please add PICKUP_TOKEN_JWT_SECRET_KEY, PICKUP_TOKEN_ISSUER, and PICKUP_TOKEN_AUDIENCE to environment variables",
         );
->>>>>>> e3f28889
         throw new TRPCError({
           code: "INTERNAL_SERVER_ERROR",
           message: "Server misconfiguration. Please contact support.",
         });
       }
-
-      const order = await ctx.db.order.findUnique({
-        where: {
-          id: input.orderId,
-          customerId: ctx.session.userId,
-        },
-      });
-      if (!order) {
-        console.error(
-          `Order ID ${input.orderId} not found in database as valid order.`,
-        );
-        throw new TRPCError({
-          code: "NOT_FOUND",
-          message: `Order ID ${input.orderId} not found in database as valid order.`,
-        });
-      }
-<<<<<<< HEAD
 
       const order = await ctx.db.order.findUnique({
         where: {
@@ -95,9 +70,6 @@
           message: `Order ID ${input.orderId} not found in database as valid order or User ID ${ctx.session.userId} is not the owner or trusted contact of this order.`,
         });
       }
-
-      const secret = Buffer.from(process.env.JWT_SECRET_KEY, "base64");
-=======
       if (order.pickedUpAt) {
         console.error(
           `user ID ${ctx.session.userId} attempted to pick up Order ID ${order.id}, which was already picked up.`,
@@ -107,9 +79,7 @@
           message: `Order ID ${input.orderId} was already picked up.`,
         });
       }
-
       const secret = Buffer.from(PICKUP_TOKEN_JWT_SECRET_KEY, "base64");
->>>>>>> e3f28889
       const payload: AuthorizedPickupTokenPayload = {
         sessionId: ctx.session.sessionId,
         orderId: input.orderId,
